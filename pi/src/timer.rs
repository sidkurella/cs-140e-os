// use crate::common::IO_BASE;

// use volatile::prelude::*;
// use volatile::{Volatile, ReadVolatile};

// /// The base address for the ARM system timer registers.
// const TIMER_REG_BASE: usize = IO_BASE + 0x3000;

// #[repr(C)]
// #[allow(non_snake_case)]
// struct Registers {
//     CS: Volatile<u32>,
//     CLO: ReadVolatile<u32>,
//     CHI: ReadVolatile<u32>,
//     COMPARE: [Volatile<u32>; 4]
// }

/// The Raspberry Pi ARM system timer.
pub struct Timer {
    // registers: &'static mut Registers
}

impl Timer {
    /// Returns a new instance of `Timer`.
    pub fn new() -> Timer {
        Timer {
            // registers: unsafe { &mut *(TIMER_REG_BASE as *mut Registers) },
        }
    }

    /// Reads the system timer's counter and returns the 64-bit counter value.
    /// The returned value is the number of elapsed microseconds.
    #[cfg(unix)]
    pub fn read(&self) -> u64 {
        0
    }

    /// Reads the system timer's counter and returns the 64-bit counter value.
    /// The returned value is the number of elapsed microseconds.
    #[cfg(not(unix))]
    pub fn read(&self) -> u64 {
        let count : u64;
        let interval : u64;

        unsafe {
            asm!("mrs $0, cntpct_el0" : "=r"(count));
            asm!("mrs $0, cntfrq_el0" : "=r"(interval));
        }

        count / (interval / 1000000)

        // let mut x : u64 = u64::from(self.registers.CHI.read()) << 32;
        // x += u64::from(self.registers.CLO.read());
        // x
    }

    /// Sets up a match in timer 1 to occur `us` microseconds from now. If
    /// interrupts for timer 1 are enabled and IRQs are unmasked, then a timer
    /// interrupt will be issued in `us` microseconds.
    pub fn tick_in(&mut self, us: u32) {
        unimplemented!()
    }
}

/// Returns the current time in microseconds.
pub fn current_time() -> u64 {
    Timer::new().read()
}

/// Spins until `us` microseconds have passed.
pub fn spin_sleep_us(us: u64) {
    let t = Timer::new();
    let r = t.read();
    let target = r + us;
    loop {
        if t.read() >= target {
            break
        }
    }
}

/// Spins until `ms` milliseconds have passed.
pub fn spin_sleep_ms(ms: u64) {
<<<<<<< HEAD
    spin_sleep_us(ms * 1000);
=======
    unimplemented!()
}

/// Sets up a match in timer 1 to occur `us` microseconds from now. If
/// interrupts for timer 1 are enabled and IRQs are unmasked, then a timer
/// interrupt will be issued in `us` microseconds.
pub fn tick_in(us: u32) {
    unimplemented!()
>>>>>>> e41115a1
}<|MERGE_RESOLUTION|>--- conflicted
+++ resolved
@@ -81,10 +81,7 @@
 
 /// Spins until `ms` milliseconds have passed.
 pub fn spin_sleep_ms(ms: u64) {
-<<<<<<< HEAD
     spin_sleep_us(ms * 1000);
-=======
-    unimplemented!()
 }
 
 /// Sets up a match in timer 1 to occur `us` microseconds from now. If
@@ -92,5 +89,4 @@
 /// interrupt will be issued in `us` microseconds.
 pub fn tick_in(us: u32) {
     unimplemented!()
->>>>>>> e41115a1
 }