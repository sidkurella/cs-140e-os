--- conflicted
+++ resolved
@@ -139,8 +139,7 @@
 }
 
 /// Starts a shell using `prefix` as the prefix for each line. This function
-<<<<<<< HEAD
-/// never returns: it is perpetually in a shell loop.
+/// returns if the `exit` command is called.
 pub fn shell(prefix: &str) -> ! {
     let mut input_buf = [0; MAX_CMDLEN];
     let mut input_vec = StackVec::new(&mut input_buf);
@@ -193,9 +192,4 @@
 
         input_vec.truncate(0);
     }
-=======
-/// returns if the `exit` command is called.
-pub fn shell(prefix: &str) {
-    unimplemented!()
->>>>>>> e41115a1
 }